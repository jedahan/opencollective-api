import axios from 'axios';
import config from 'config';
import Promise from 'bluebird';

import activitiesLib from '../lib/activities';
import slackLib from './slack';
import twitter from './twitter';
import emailLib from '../lib/email';
import activityType from '../constants/activities';
import models from '../models';
import debugLib from 'debug';
const debug = debugLib("notification");

export default async (Sequelize, activity) => {
  // publish everything to our private channel
  publishToSlackPrivateChannel(activity)

  // publish a filtered version to our public channel
  publishToSlack(activity, config.slack.webhookUrl, { channel: config.slack.publicActivityChannel });
  
  notifyByEmail(activity);

  // process notification entries for slack, twitter, gitter
  if (!activity.CollectiveId || !activity.type) {
    return;
  }
  const where = {
    CollectiveId: activity.CollectiveId,
    type: [
      activityType.ACTIVITY_ALL,
      activity.type
    ],
    channel: ['gitter', 'slack', 'twitter'],
    active: true
  };

  const notificationChannels = await models.Notification.findAll({ where })

  return Promise.map(notificationChannels, notifConfig => {
    if (notifConfig.channel === 'gitter') {
      return publishToGitter(activity, notifConfig);
    } else if (notifConfig.channel === 'slack') {
      return publishToSlack(activity, notifConfig.webhookUrl, {});
    } else if (notifConfig.channel === 'twitter') {
      return twitter.tweetActivity(activity);
    } else {
      return Promise.resolve();
    }
  })
  .catch(err => {
    console.error(`Error while publishing activity type ${activity.type} for collective ${activity.CollectiveId}`, activity, "error: ", err);
  });
};

function publishToGitter(activity, notifConfig) {
  const message = activitiesLib.formatMessageForPublicChannel(activity, 'markdown');
  if (message && process.env.NODE_ENV === 'production') {
    return axios.post(notifConfig.webhookUrl, { message });
  } else {
    Promise.resolve();
  }
}

function publishToSlack(activity, webhookUrl, options) {
  return slackLib.postActivityOnPublicChannel(activity, webhookUrl, options);
}

function publishToSlackPrivateChannel(activity) {
  return slackLib.postActivityOnPrivateChannel(activity);
}

/**
 * Send the notification email (using emailLib.sendMessageFromActivity)
 * to all users that have not unsubscribed
 * @param {*} users: [ { id, email, firstName, lastName }]
 * @param {*} activity [ { type, CollectiveId }]
 */
<<<<<<< HEAD
async function notifySubscribers(users, activity, options={}) {
  const { data } = activity;
  debug("notifySubscribers", users.length, users.map(u => u.email), activity.type);
=======
async function notifySubscribers(users, activity, options) {
>>>>>>> fc35e752
  if (!users || users.length === 0) {
    debug("notifySubscribers: no user to notify for activity", activity.type);
    return;
  }
  debug("notifySubscribers", users.length, users.map(u => u && u.email, activity.type));
  const unsubscribedUserIds = await models.Notification.getUnsubscribersUserIds(activity.type, activity.CollectiveId);
  debug("unsubscribedUserIds", unsubscribedUserIds);
  return users.map(u => {
    if (!u) return;
    // skip users that have unsubscribed
    if (unsubscribedUserIds.indexOf(u.id) === -1) {
      debug("sendMessageFromActivity", activity.type, "UserId", u.id);

      switch (activity.type) {
        case activityType.COLLECTIVE_EXPENSE_CREATED:
          data.actions = {
            approve: u.generateLoginLink(`/${data.collective.slug}/expenses/${data.expense.id}/approve`),
            reject: u.generateLoginLink(`/${data.collective.slug}/expenses/${data.expense.id}/reject`)
          };
          break;

        case activityType.COLLECTIVE_CREATED:
          data.actions = {
            approve: u.generateLoginLink(`/${data.host.slug}/collectives/${data.collective.id}/approve`)
          };
          break;
      }
      return emailLib.send(options.template || activity.type, u.email, data, options)
    }
  });
}

async function notifyUserId(UserId, activity, options) {
  const user = await models.User.findById(UserId);
  debug("notifyUserId", UserId, user.email);
  return emailLib.send(activity.type, user.email, activity.data, options);
}

async function notifyAdminsOfCollective(CollectiveId, activity, options) {
  debug("notify admins of CollectiveId", CollectiveId);
  const collective = await models.Collective.findById(CollectiveId)
  const adminUsers = await collective.getAdminUsers();
  debug("Total users to notify:", adminUsers.length);
  activity.CollectiveId = collective.id;
  return notifySubscribers(adminUsers, activity, options);
}

async function notifyMembersOfCollective(CollectiveId, activity, options) {
  debug("notify members of CollectiveId", CollectiveId);
  const collective = await models.Collective.findById(CollectiveId)
  const allUsers = await collective.getUsers();
  debug("Total users to notify:", allUsers.length);
  activity.CollectiveId = collective.id;
  return notifySubscribers(allUsers, activity, options);
}

async function notifyByEmail(activity) {
  debug("notifyByEmail", activity.type);
  debugLib("activity.data")("activity.data", activity.data);
  switch (activity.type) {

    case activityType.COLLECTIVE_UPDATE_PUBLISHED:
      twitter.tweetActivity(activity);
      activity.data.update = await models.Update.findById(activity.data.update.id, {
        include: [ { model: models.Collective, as: "fromCollective" } ]
      });
      notifyMembersOfCollective(activity.data.update.CollectiveId, activity, { from: `hello@${activity.data.collective.slug}.opencollective.com` });
      break;

    case activityType.SUBSCRIPTION_CANCELED:
      return notifyUserId(activity.UserId, activity, { cc: `info@${activity.data.collective.slug}.opencollective.com` });

    case activityType.COLLECTIVE_MEMBER_CREATED:
      twitter.tweetActivity(activity);
      notifyAdminsOfCollective(activity.data.collective.id, activity);
      break;

    case activityType.COLLECTIVE_EXPENSE_CREATED:
      notifyAdminsOfCollective(activity.data.collective.id, activity);
      break;

    case activityType.COLLECTIVE_EXPENSE_APPROVED:
      activity.data.actions = {
        viewLatestExpenses: `${config.host.website}/${activity.data.collective.slug}/expenses#expense${activity.data.expense.id}`
      }
      notifyUserId(activity.data.expense.UserId, activity);
      notifyAdminsOfCollective(activity.data.host.id, activity, { template: 'collective.expense.approved.for.host' })
      break;

    case activityType.COLLECTIVE_EXPENSE_PAID:
      activity.data.actions = {
        viewLatestExpenses: `${config.host.website}/${activity.data.collective.slug}/expenses#expense${activity.data.expense.id}`
      }
      notifyUserId(activity.data.expense.UserId, activity);
      notifyAdminsOfCollective(activity.data.host.id, activity, { template: 'collective.expense.paid.for.host' })
      break;

    case activityType.COLLECTIVE_CREATED:
      notifyAdminsOfCollective(activity.data.host.id, activity);
      break;

  }
}<|MERGE_RESOLUTION|>--- conflicted
+++ resolved
@@ -75,13 +75,8 @@
  * @param {*} users: [ { id, email, firstName, lastName }]
  * @param {*} activity [ { type, CollectiveId }]
  */
-<<<<<<< HEAD
 async function notifySubscribers(users, activity, options={}) {
   const { data } = activity;
-  debug("notifySubscribers", users.length, users.map(u => u.email), activity.type);
-=======
-async function notifySubscribers(users, activity, options) {
->>>>>>> fc35e752
   if (!users || users.length === 0) {
     debug("notifySubscribers: no user to notify for activity", activity.type);
     return;
