--- conflicted
+++ resolved
@@ -97,25 +97,15 @@
 
   // Add user to the group.
   beforeEach(function(done) {
-<<<<<<< HEAD
     privateGroup
-      .addUser(user, {role: roles.HOST})
-=======
-    group
       .addUserWithRole(user, roles.HOST)
->>>>>>> 453d4429
       .done(done);
   });
 
   // Add user3 to the group.
   beforeEach(function(done) {
-<<<<<<< HEAD
     privateGroup
-      .addUser(user3, {role: roles.MEMBER})
-=======
-    group
       .addUserWithRole(user3, roles.MEMBER)
->>>>>>> 453d4429
       .done(done);
   });
 
@@ -813,7 +803,7 @@
     // Create a transaction for group1.
     beforeEach((done) => {
       request(app)
-        .post('/groups/' + group.id + '/transactions')
+        .post('/groups/' + privateGroup.id + '/transactions')
         .set('Authorization', 'Bearer ' + user.jwt(application))
         .send({
           transaction: _.extend({}, transactionsData[1], { amount: -9999999 })
@@ -874,7 +864,7 @@
 
     it('fails approving a transaction if there are no funds left', function(done) {
       request(app)
-        .post('/groups/' + group.id + '/transactions/' + expensiveTransaction.id + '/approve')
+        .post('/groups/' + privateGroup.id + '/transactions/' + expensiveTransaction.id + '/approve')
         .send({
           approved: true
         })
@@ -1002,13 +992,8 @@
           models.User.create(utils.data('user4')).done(cb);
         },
         addUserDGroupA: ['createUserD', function(cb, results) {
-<<<<<<< HEAD
           privateGroup
-            .addUser(results.createUserD, {role: roles.BACKER})
-=======
-          group
             .addUserWithRole(results.createUserD, roles.BACKER)
->>>>>>> 453d4429
             .done(cb);
         }]
       }, function(e, results) {
